"""
Mixins module contains helpers for both laws and rules. Usually this file
will contain Git commands related helpers. Also, this module contains the
extensions for several online git based VCS.
"""

import logging
from pathlib import Path
from typing import Any, Iterable, List, Union

from github3.repos.repo import Repository  # type: ignore

from hammurabi.config import config
from hammurabi.preconditions.base import Precondition
from hammurabi.rules.base import Rule


class GitMixin:
    """
    Simple mixin which contains all the common git commands which are needed
    to push a change to an online VCS like GitHub or GitLab. This mixin could
    be used by :class:`hammurabi.law.Law`s, :class:`hammurabi.rules.base` or
    any rules which can make modifications during its execution.
    """

    @staticmethod
    def __can_proceed() -> bool:
        """
        Determine if the next change can be done or not. For git related
        operations it is extremely important to abort or skip an execution
        if not needed.

        :return: Returns True if the next changes should be done
        :rtype: bool
        """

        return config.repo and not config.settings.dry_run and config.repo.is_dirty()

    @staticmethod
    def checkout_branch() -> None:
        """
        Perform a simple git checkout, to not pollute the default branch and
        use that branch for the pull request later. The branch name can be
        changed in the config by setting the ``git_branch_name`` config option.

        The following command is executed:

        .. code-block:: shell

            git checkout -b <branch name>
        """

        if config.repo and not config.settings.dry_run:
            branch = config.settings.git_branch_name
            logging.info('Checkout branch "%s"', branch)
            config.repo.git.checkout("HEAD", B=branch)  # pylint: disable=no-member

    def git_add(self, param: Path) -> None:
        """
        Add file contents to the index.

        :param param: Path to add to the index
        :type param: Path

        The following command is executed:

        .. code-block:: shell

            git add <path>
        """

        if self.__can_proceed():
            logging.debug('Git add "%s"', str(param))
            config.repo.git.add(str(param))  # pylint: disable=no-member
            self.made_changes = True

    def git_remove(self, param: Path) -> None:
        """
        Remove files from the working tree and from the index.

        :param param: Path to remove from the working tree and the index
        :type param: Path

        The following command is executed:

        .. code-block:: shell

            git rm <path>
        """

        if self.__can_proceed():
            logging.debug('Git remove "%s"', str(param))
            config.repo.index.remove(
                (str(param),), ignore_unmatch=True
            )  # pylint: disable=no-member
            self.made_changes = True

    def git_commit(self, message: str) -> None:
        """
        Commit the changes on the checked out branch.

        :param message: Git commit message
        :type message: str

        The following command is executed:

        .. code-block:: shell

            git commit -m "<commit message>"
        """

        if self.__can_proceed():
            logging.debug("Creating git commit for the changes")
            config.repo.index.commit(message)  # pylint: disable=no-member

    @staticmethod
    def push_changes() -> None:
        """
        Push the changes with the given branch set by ``git_branch_name``
        config option to the remote origin.

        The following command is executed:

        .. code-block:: shell

            git push origin <branch name>
        """

        if config.repo and not config.settings.dry_run:
            logging.info("Pushing changes")
            branch = config.settings.git_branch_name
            config.repo.remotes.origin.push(branch)  # pylint: disable=no-member


class PullRequestHelperMixin:  # pylint: disable=too-few-public-methods
    """
    Give helper classes for pull request related operations
    """

    @staticmethod
    def __get_chained_rules(
        target: Rule, chain: List[Union[Rule, Precondition]]
    ) -> Iterable[Rule]:
        """
        Return all the chained rules excluding the root rule.

        :param target: The root Rule
        :type target: Rule

        :param chain: The whole chain
        :type chain: Iterable[Rule]

        :return: The filtered list of chained rules
        :rtype: Iterable[Rule]
        """

        rules = filter(lambda i: isinstance(i, Rule), chain)
        return filter(lambda r: r != target, rules)  # type: ignore

    def __get_rules_body(self, rules: Iterable[Rule]) -> List[str]:
        """
        Generate the PR body's executed rules section for the root
        and chained rules excluding their preconditions.

        :param rules: List of passing of failed rules
        :type rules: Iterable[Rule]

        :return: Body of the PR section in a list format
        :rtype: List[str]
        """

        body: List[str] = list()

        for rule in rules:
            body.append(f"* {rule.name}")

            for chain in self.__get_chained_rules(rule, rule.get_rule_chain(rule)):
                body.append(f"** {chain.name}")

        return body

    def __get_passed_rules(self, law) -> List[str]:
        """
        Get the passed rules for law if there is any.

        :param law: Target Law which will be checked
        :type law: Law

        :return: Body of the PR section in a list format
        :rtype: List[str]
        """

        #  NOTE: The parameter type can not be hinted, because of circular import,
        #  we must fix this in the future releases.

        body: List[str] = list()

        has_passing_rules = len(law.failed_rules) != len(law.rules)
        rules_with_changes = [rule for rule in law.rules if rule.made_changes]

        if has_passing_rules and rules_with_changes:
            body.append("\n#### Passed rules")
            body.extend(self.__get_rules_body(rules_with_changes))

        return body

    def __get_failed_rules(self, law) -> List[str]:
        """
        Get the failed rules for law if there is any.

        :param law: Target Law which will be checked
        :type law: Law

        :return: Body of the PR section in a list format
        :rtype: List[str]
        """

        #  NOTE: The parameter type can not be hinted, because of circular import,
        #  we must fix this in the future releases.

        body: List[str] = list()

        if law.failed_rules:
            body.append("\n#### Failed rules (manual fix needed)")
            body.extend(self.__get_rules_body(law.failed_rules))

        return body

    @staticmethod
    def __filter_laws_with_modifications(pillar) -> Iterable[Any]:
        """
        Return only those laws which has rules which made modifications.
        """

        def filter_rules(law):
            rules = list()
            rules.extend([r for r in law.rules if r.made_changes])
            rules.extend(law.failed_rules)
            return rules

        return filter(filter_rules, pillar.laws)

    def generate_pull_request_body(self, pillar) -> str:
        """
        Generate the body of the pull request based on the registered laws and rules.
        The pull request body is markdown formatted.

        :param pillar: Pillar configuration
        :type pillar: :class:`hammurabi.pillar.Pillar`

        :return: Returns the generated pull request description
        :rtype: str
        """

        #  NOTE: The parameter type can not be hinted, because of circular import,
        #  we must fix this in the future releases.

        logging.debug("Generating pull request body")

        body: List[str] = [
            "## Description",
            "Below you can find the executed laws and information about them.",
        ]

<<<<<<< HEAD
        for law in pillar.laws:
            has_passing_rules = len(law.failed_rules) != len(law.rules)
            rules_with_changes = [rule for rule in law.rules if rule.made_changes]

            if not rules_with_changes:
                continue

            body.append(f"\n### {law.name}")
            body.append(law.description)

            if has_passing_rules and rules_with_changes:
                body.append("\n#### Passed rules")
                body.extend(self.__get_rules_body(rules_with_changes))

            if law.failed_rules:
                body.append("\n#### Failed rules (manual fix needed)")
                body.extend(self.__get_rules_body(law.failed_rules))
=======
        for law in self.__filter_laws_with_modifications(pillar):
            body.append(f"\n### {law.name}")
            body.append(law.description)

            body.extend(self.__get_passed_rules(law))
            body.extend(self.__get_failed_rules(law))
>>>>>>> 02b6d9ee

        return "\n".join(body)


class GitHubMixin(GitMixin, PullRequestHelperMixin):
    """
    Extending :class:`hammurabi.mixins.GitMixin` to be able to open pull requests
    on GitHub after changes are pushed to remote.
    """

    def create_pull_request(self):
        """
        Create a PR on GitHub after the changes are pushed to remote. The pull
        request details (repository, branch) are set by the project
        configuration. The mapping of the details and configs:

        +------------+--------------------------------------+
        | Detail     | Configuration                        |
        +============+======================================+
        | repo       | repository (owner/repository format) |
        +------------+--------------------------------------+
        | base       | git_base_name                        |
        +------------+--------------------------------------+
        | branch     | git_branch_name                      |
        +------------+--------------------------------------+
        """

        if not config.github:
            raise RuntimeError(
                "The GitHub client is not initialized properly. Make sure that "
                "you set the GITHUB_TOKEN or HAMMURABI_GITHUB_TOKEN before execution. "
            )

        if config.repo and not config.settings.dry_run:
            owner, repository = config.settings.repository.split("/")
            github_repo: Repository = config.github.repository(owner, repository)

            logging.info("Checking for opened pull request")
            opened_pull_request = github_repo.pull_requests(
                state="open", head=config.settings.git_branch_name, base="master"
            )

            if opened_pull_request.count == -1:
                description = self.generate_pull_request_body(config.settings.pillar)

                logging.info("Opening pull request")
                github_repo.create_pull(
                    title="[hammurabi] Update to match the latest baseline",
                    base=config.settings.git_base_name,
                    head=config.settings.git_branch_name,
                    body=description,
                )<|MERGE_RESOLUTION|>--- conflicted
+++ resolved
@@ -262,32 +262,12 @@
             "Below you can find the executed laws and information about them.",
         ]
 
-<<<<<<< HEAD
-        for law in pillar.laws:
-            has_passing_rules = len(law.failed_rules) != len(law.rules)
-            rules_with_changes = [rule for rule in law.rules if rule.made_changes]
-
-            if not rules_with_changes:
-                continue
-
-            body.append(f"\n### {law.name}")
-            body.append(law.description)
-
-            if has_passing_rules and rules_with_changes:
-                body.append("\n#### Passed rules")
-                body.extend(self.__get_rules_body(rules_with_changes))
-
-            if law.failed_rules:
-                body.append("\n#### Failed rules (manual fix needed)")
-                body.extend(self.__get_rules_body(law.failed_rules))
-=======
         for law in self.__filter_laws_with_modifications(pillar):
             body.append(f"\n### {law.name}")
             body.append(law.description)
 
             body.extend(self.__get_passed_rules(law))
             body.extend(self.__get_failed_rules(law))
->>>>>>> 02b6d9ee
 
         return "\n".join(body)
 
