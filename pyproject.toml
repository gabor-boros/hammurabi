--- conflicted
+++ resolved
@@ -1,10 +1,6 @@
 [tool.poetry]
 name = "hammurabi"
-<<<<<<< HEAD
 version = "0.8.1"
-=======
-version = "0.8.0"
->>>>>>> 87fdbb98
 license = "Apache-2.0"
 description = "Hammurabi is an extensible CLI tool responsible for enforcing user-defined rules on a git repository."
 documentation = "https://readthedocs.org/projects/hammurabi/badge/"
